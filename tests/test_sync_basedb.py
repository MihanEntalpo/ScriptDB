--- conflicted
+++ resolved
@@ -159,21 +159,12 @@
     assert row["x"] == 1
 
 
-<<<<<<< HEAD
 def test_upsert_one_only_pk(db):
     pk = db.upsert_one("t", {"id": 1})
     assert pk == 1
     pk = db.upsert_one("t", {"id": 1})
     assert pk == 1
     row = db.query_one("SELECT id, x FROM t WHERE id=?", (1,))
-=======
-def test_upsert_one_pk_only_twice(db):
-    pk = db.upsert_one("t", {"id": 1})
-    assert pk == 1
-    pk_again = db.upsert_one("t", {"id": 1})
-    assert pk_again == 1
-    row = db.query_one("SELECT id, x FROM t WHERE id=1")
->>>>>>> 36760054
     assert row["id"] == 1
     assert row["x"] is None
 
