# Changelog of the ScriptDB

<<<<<<< HEAD
## 1.0.12 - Builder method aliases follow-up

- Re-release the builder alias changes under 1.0.12 to avoid clashing with the
  upstream 1.0.11 version already present on `main`

## 1.0.11 - Builder method aliases

- Added symmetrical aliases for column add/remove helpers across ``create_table`` and ``alter_table`` builders (``add_column``/``add_field``, ``remove_column``/``remove_field``/``remove_filter``)
- Allowed removing previously added columns from ``CreateTableBuilder`` before rendering SQL
=======
## 1.0.11 - Migration callable fixes

- Ensured async initialization resets the `initialized` flag on errors so migration functions can safely run database helpers
  during setup
- Added sync and async migration callable signature validation and regression tests so missing or extra parameters raise
  descriptive errors rather than raw `TypeError`s
>>>>>>> 849eae7d

## 1.0.10 - Dictionary-driven table builder

- Added `Builder.create_table_from_dict` helper to infer column types, primary keys, and allow further builder chaining from representative dictionaries
- Documented dictionary-based schema generation and covered the new helper with validation and chaining tests

## 1.0.9 - Configurable row factories

- Added `row_factory` option to async and sync base databases, cache wrappers, and context managers with support for `sqlite3.Row` or plain dict results
- Documented row factory usage and added tests covering both row types across query helpers

## 1.0.8 - Added RAM key index, also reduce routine logging noise

- Added RAM key index for sync and async cachedb, with cache_keys_in_ram=True it can speadup keys existing checks with some additional RAM usage
- Lowered periodic task lifecycle logging in `AsyncBaseDB` and `SyncBaseDB` from INFO to DEBUG

## 1.0.7 - Expanded tests and reliability fixes

- Added tests for insert_many, query_dict edge cases, zero-expiry keys and PK-only upserts
- Improved update/upsert handling for empty data and removed duplicate query hooks
- Introduced DB builder module, unified DDL builder API and added identifier injection tests
- Replaced deprecated loop parameter warnings and enabled migration rollback on interrupts

## 1.0.6 - Added simple SQL DDL queries builder

- Added handy SQL DDL queries building tools
 
## 1.0.5 - Handle database close on interrupts

## 1.0.4 - Added tests and docs

## 1.0.3 - Typing and linting

### Added

* PyPI classifiers and packaged type hints via `py.typed`
* Ruff and mypy linting with CI integration and developer docs + reformatting
* Added daemonizing aiosqlite so tests (or some apps) would not hang

## 1.0.2 - Lazy async imports

### Added

* Deferred loading of async components so `SyncBaseDB` works without `aiosqlite`
* Clear guidance when `aiosqlite` is missing
* Tests covering public exports and sync-only operation

## 1.0.1 - Slight changes

### Added

* Moved aiosqlite to [async] dependency
* Added Changelog, updated README.md
* Added gitlab actions

## 1.0.0 - First working version

### Added

* Full sync and async BaseDB with migrations support
* CacheDB implemented via sync and async interfaces
<|MERGE_RESOLUTION|>--- conflicted
+++ resolved
@@ -1,23 +1,16 @@
 # Changelog of the ScriptDB
 
-<<<<<<< HEAD
 ## 1.0.12 - Builder method aliases follow-up
 
 - Re-release the builder alias changes under 1.0.12 to avoid clashing with the
   upstream 1.0.11 version already present on `main`
 
-## 1.0.11 - Builder method aliases
-
-- Added symmetrical aliases for column add/remove helpers across ``create_table`` and ``alter_table`` builders (``add_column``/``add_field``, ``remove_column``/``remove_field``/``remove_filter``)
-- Allowed removing previously added columns from ``CreateTableBuilder`` before rendering SQL
-=======
 ## 1.0.11 - Migration callable fixes
 
 - Ensured async initialization resets the `initialized` flag on errors so migration functions can safely run database helpers
   during setup
 - Added sync and async migration callable signature validation and regression tests so missing or extra parameters raise
   descriptive errors rather than raw `TypeError`s
->>>>>>> 849eae7d
 
 ## 1.0.10 - Dictionary-driven table builder
 
